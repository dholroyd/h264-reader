--- conflicted
+++ resolved
@@ -1,10 +1,6 @@
 [package]
 name = "h264-reader"
-<<<<<<< HEAD
-version = "0.5.0"
-=======
 version = "0.5.1-dev"
->>>>>>> 7d47a96f
 authors = ["David Holroyd <dave@badgers-in-foil.co.uk>"]
 license = "MIT/Apache-2.0"
 description = "Reader for H264 bitstream syntax"
