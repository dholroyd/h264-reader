use crate::nal::sei::SeiCompletePayloadReader;
use crate::Context;
use crate::nal::sei::HeaderType;
use crate::nal::pps::ParamSetId;
use crate::rbsp::RbspBitReader;
use crate::nal::sps;
use crate::rbsp::RbspBitReaderError;
<<<<<<< HEAD
=======
use bitreader::BitReaderError;
use log::*;
>>>>>>> 7d47a96f

// FIXME: SPS selection
//      We should really wait until we know what SPS is in use by the frame which follows the
//      pic_timing header, before trying to decode the pic_timing header.  This would require
//      storing away the header bytes.  As a bodge, for now we assume frames always use SPS 0.

#[derive(Debug)]
pub enum PicTimingError {
    RbspError(RbspBitReaderError),
    UndefinedSeqParamSetId(ParamSetId),
    InvalidPicStructId(u8),
}
impl From<RbspBitReaderError> for PicTimingError {
    fn from(e: RbspBitReaderError) -> Self {
        PicTimingError::RbspError(e)
    }
}

#[derive(Debug)]
pub struct Delays {
    cpb_removal_delay: u32,
    dpb_output_delay: u32,
}

#[derive(Debug)]
pub enum PicStructType {
    Frame,
    TopField,
    BottomField,
    TopFieldBottomField,
    BottomFieldTopField,
    TopFieldBottomFieldTopFieldRepeated,
    BottomFieldTopFieldBottomFieldRepeated,
    FrameDoubling,
    FrameTripling,
    Reserved(u8),
}
impl PicStructType {
    fn from_id(id: u8) -> Result<PicStructType, PicTimingError> {
        match id {
            0 => Ok(PicStructType::Frame),
            1 => Ok(PicStructType::TopField),
            2 => Ok(PicStructType::BottomField),
            3 => Ok(PicStructType::TopFieldBottomField),
            4 => Ok(PicStructType::BottomFieldTopField),
            5 => Ok(PicStructType::TopFieldBottomFieldTopFieldRepeated),
            6 => Ok(PicStructType::BottomFieldTopFieldBottomFieldRepeated),
            7 => Ok(PicStructType::FrameDoubling),
            8 => Ok(PicStructType::FrameTripling),
            9..=15 => Ok(PicStructType::Reserved(id)),
            _ => Err(PicTimingError::InvalidPicStructId(id)),
        }
    }

    fn num_clock_timestamps(&self) -> u8 {
        match *self {
            PicStructType::Frame => 1,
            PicStructType::TopField => 1,
            PicStructType::BottomField => 1,
            PicStructType::TopFieldBottomField => 2,
            PicStructType::BottomFieldTopField => 2,
            PicStructType::TopFieldBottomFieldTopFieldRepeated => 3,
            PicStructType::BottomFieldTopFieldBottomFieldRepeated => 3,
            PicStructType::FrameDoubling => 2,
            PicStructType::FrameTripling => 3,
            PicStructType::Reserved(_) => 0,
        }
    }
}

#[derive(Debug)]
pub enum CtType {
    Progressive,
    Interlaced,
    Unknown,
    Reserved,
}
impl CtType {
    fn from_id(id: u8) -> CtType {
        match id {
            0 => CtType::Progressive,
            1 => CtType::Interlaced,
            2 => CtType::Unknown,
            3 => CtType::Reserved,
            _ => panic!("unexpected ct_type {}", id),
        }
    }
}

#[derive(Debug)]
pub enum CountingType {
    /// no dropping of `n_frames` values, and no use of `time_offset`
    NoDroppingNoOffset,
    /// no dropping of `n_frames` values
    NoDropping,
    /// dropping of individual '0' `n_frames` values
    DroppingIndividualZero,
    /// dropping of individual 'maxFPS - 1' `n_frames` values
    DroppingIndividualMax,
    /// dropping of individual '0' and '1' `n_frames` values
    DroppingTwoLowest,
    /// dropping of individual unspecified `n_frames` values
    DroppingIndividual,
    /// dropping of unspecified numbers of unspecified `n_frames` values
    Dropping,
    Reserved(u8),
}
impl CountingType {
    fn from_id(id: u8) -> CountingType {
        match id {
            0 => CountingType::NoDroppingNoOffset,
            1 => CountingType::NoDropping,
            2 => CountingType::DroppingIndividualZero,
            3 => CountingType::DroppingIndividualMax,
            4 => CountingType::DroppingTwoLowest,
            5 => CountingType::DroppingIndividual,
            6 => CountingType::Dropping,
            7..=31 => CountingType::Reserved(id),
            _ => panic!("unexpected counting_type {}", id),
        }
    }
}

#[derive(Debug)]
pub enum SecMinHour {
    None,
    S(u8),
    SM(u8, u8),
    SMH(u8, u8, u8)
}
impl SecMinHour {
    pub fn seconds(&self) -> u8 {
        match self {
            SecMinHour::None => 0,
            SecMinHour::S(s) => *s,
            SecMinHour::SM(s, _) => *s,
            SecMinHour::SMH(s, _, _) => *s,
        }
    }
    pub fn minutes(&self) -> u8 {
        match self {
            SecMinHour::None => 0,
            SecMinHour::S(_) => 0,
            SecMinHour::SM(_, m) => *m,
            SecMinHour::SMH(_, m, _) => *m,
        }
    }
    pub fn hours(&self) -> u8 {
        match self {
            SecMinHour::None => 0,
            SecMinHour::S(_) => 0,
            SecMinHour::SM(_, _) => 0,
            SecMinHour::SMH(_, _, h) => *h,
        }
    }
}

#[derive(Debug)]
pub struct ClockTimestamp {
    pub ct_type: CtType,
    pub nuit_field_based_flag: bool,
    pub counting_type: CountingType,
    pub discontinuity_flag: bool,
    pub cnt_dropped_flag: bool,
    pub n_frames: u8,
    pub smh: SecMinHour,
    pub time_offset: Option<i32>,
}
impl ClockTimestamp {
    fn read(r: &mut RbspBitReader<'_>, sps: &sps::SeqParameterSet) -> Result<ClockTimestamp, PicTimingError> {
        let ct_type = CtType::from_id(r.read_u8(2)?);
        let nuit_field_based_flag = r.read_bool_named("nuit_field_based_flag")?;
        let counting_type = CountingType::from_id(r.read_u8(5)?);
        let full_timestamp_flag = r.read_bool_named("full_timestamp_flag")?;
        let discontinuity_flag = r.read_bool_named("discontinuity_flag")?;
        let cnt_dropped_flag = r.read_bool_named("cnt_dropped_flag")?;
        let n_frames = r.read_u8(8)?;
        let smh = if full_timestamp_flag {
            SecMinHour::SMH(
                r.read_u8(6)?,
                r.read_u8(6)?,
                r.read_u8(5)?,
            )
        } else if r.read_bool_named("seconds_flag")? {
            let seconds = r.read_u8(6)?;
            if r.read_bool_named("minutes_flag")? {
                let minutes = r.read_u8(6)?;
                if r.read_bool_named("hours_flag")? {
                    let hours = r.read_u8(5)?;
                    SecMinHour::SMH(seconds, minutes, hours)
                } else {
                    SecMinHour::SM(seconds, minutes)
                }
            } else {
                SecMinHour::S(seconds)
            }
        } else {
            SecMinHour::None
        };
        let time_offset_length = if let Some(ref vui) = sps.vui_parameters {
            if let Some(ref hrd) = vui.nal_hrd_parameters {
                hrd.time_offset_length
            } else if let Some(ref hrd) = vui.vcl_hrd_parameters {
                hrd.time_offset_length
            } else {
                24
            }
        } else {
            24
        };
        let time_offset = if time_offset_length == 0 {
            None
        } else {
            Some(r.read_i32(time_offset_length)?)
        };
        Ok(ClockTimestamp {
            ct_type,
            nuit_field_based_flag,
            counting_type,
            discontinuity_flag,
            cnt_dropped_flag,
            n_frames,
            smh,
            time_offset,
        })
    }
}

#[derive(Debug)]
pub struct PicStruct {
    pub pic_struct: PicStructType,
    pub clock_timestamps: Vec<Option<ClockTimestamp>>,
}

#[derive(Debug)]
pub struct PicTiming {
    pub delays: Option<Delays>,
    pub pic_struct: Option<PicStruct>,
}
impl PicTiming {
    pub fn read<Ctx>(ctx: &mut Context<Ctx>, buf: &[u8]) -> Result<PicTiming, PicTimingError> {
        let mut r = RbspBitReader::new(buf);
        let seq_parameter_set_id = ParamSetId::from_u32(0).unwrap();
        match ctx.sps_by_id(seq_parameter_set_id) {
            None => Err(PicTimingError::UndefinedSeqParamSetId(seq_parameter_set_id)),
            Some(sps) => {
                Ok(PicTiming {
                    delays: Self::read_delays(&mut r, sps)?,
                    pic_struct: Self::read_pic_struct(&mut r, sps)?,
                })
            }
        }
    }

    fn read_delays(r: &mut RbspBitReader<'_>, sps: &sps::SeqParameterSet) -> Result<Option<Delays>,PicTimingError> {
        Ok(if let Some(ref vui_params) = sps.vui_parameters {
            if let Some(ref hrd) = vui_params.nal_hrd_parameters.as_ref().or_else(|| vui_params.nal_hrd_parameters.as_ref() ) {
                Some(Delays {
                    cpb_removal_delay: r.read_u32(hrd.cpb_removal_delay_length_minus1+1)?,
                    dpb_output_delay: r.read_u32(hrd.dpb_output_delay_length_minus1+1)?,
                })
            } else {
                None
            }
        } else {
            None
        })
    }

    fn read_pic_struct(r: &mut RbspBitReader<'_>, sps: &sps::SeqParameterSet) -> Result<Option<PicStruct>,PicTimingError> {
        Ok(if let Some(ref vui_params) = sps.vui_parameters {
            if vui_params.pic_struct_present_flag {
                let pic_struct = PicStructType::from_id(r.read_u8(4)?)?;
                let clock_timestamps = Self::read_clock_timestamps(r, &pic_struct, sps)?;

                Some(PicStruct {
                    pic_struct,
                    clock_timestamps,
                })
            } else {
                None
            }
        } else {
            None
        })
    }

    fn read_clock_timestamps(r: &mut RbspBitReader<'_>, pic_struct: &PicStructType, sps: &sps::SeqParameterSet) -> Result<Vec<Option<ClockTimestamp>>,PicTimingError> {
        let mut res = Vec::new();
        for _ in 0..pic_struct.num_clock_timestamps() {
            res.push(if r.read_bool_named("clock_timestamp_flag")? {
                Some(ClockTimestamp::read(r, sps)?)
            } else {
                None
            });
        }
        Ok(res)
    }
}
pub trait PicTimingHandler {
    type Ctx;
    fn handle(&mut self, ctx: &mut Context<Self::Ctx>, pic_timing: PicTiming);
}
pub struct PicTimingReader<H: PicTimingHandler> {
    handler: H,
}
impl<H: PicTimingHandler> PicTimingReader<H> {
    pub fn new(handler: H) -> Self {
        PicTimingReader {
            handler,
        }
    }
}
impl<H: PicTimingHandler> SeiCompletePayloadReader for PicTimingReader<H> {
    type Ctx = H::Ctx;

    fn header(&mut self, ctx: &mut Context<Self::Ctx>, payload_type: HeaderType, buf: &[u8]) {
        assert_eq!(payload_type, HeaderType::PicTiming);
        match PicTiming::read(ctx, buf) {
            Err(e) => error!("Failure reading pic_timing: {:?}", e),
            Ok(pic_timing) => {
                self.handler.handle(ctx, pic_timing);
            }
        }
    }
}<|MERGE_RESOLUTION|>--- conflicted
+++ resolved
@@ -5,11 +5,7 @@
 use crate::rbsp::RbspBitReader;
 use crate::nal::sps;
 use crate::rbsp::RbspBitReaderError;
-<<<<<<< HEAD
-=======
-use bitreader::BitReaderError;
 use log::*;
->>>>>>> 7d47a96f
 
 // FIXME: SPS selection
 //      We should really wait until we know what SPS is in use by the frame which follows the
